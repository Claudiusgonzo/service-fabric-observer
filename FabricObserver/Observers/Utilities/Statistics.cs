--- conflicted
+++ resolved
@@ -17,31 +17,6 @@
 
     public sealed class Statistics
     {
-<<<<<<< HEAD
-        internal static (int Count, double Sum, double SumOfSquares)
-        ComputeSumAndSumOfSquares(IEnumerable<double> sequence)
-        {
-            double sum = 0;
-            double sumOfSquares = 0;
-            int count = 0;
-
-            foreach (var item in sequence)
-            {
-                count++;
-                sum += item;
-                sumOfSquares += item * item;
-            }
-
-            return (count, sum, sumOfSquares);
-        }
-
-        internal static double StandardDeviation<T>(List<T> data)
-        {
-            var average = 0.0;
-            var squaredMeanDifferences = new List<double>();
-
-            if (data is List<long> v && v.Count > 0)
-=======
         /// <summary>
         /// Computes the standard deviation of type T of a List of numeric values of type T.
         /// </summary>
@@ -57,7 +32,6 @@
             double average;
 
             switch (data)
->>>>>>> db8b2c8c
             {
                 case IList<long> value when value.Count > 0:
                     average = value.Average();
@@ -65,28 +39,6 @@
                         value.Select(
                             n => (T)Convert.ChangeType((n - average) * (n - average), typeof(T))));
 
-<<<<<<< HEAD
-            if (data is List<int> x && x.Count > 0)
-            {
-                average = x.Average();
-                squaredMeanDifferences.AddRange(from n in x
-                                                select (n - average) * (n - average));
-            }
-
-            if (data is List<float> y && y.Count > 0)
-            {
-                average = Convert.ToDouble(y.Average());
-                squaredMeanDifferences.AddRange(from n in y
-                                                select (n - average) * (n - average));
-            }
-
-            if (data is List<double> z && z.Count > 0)
-            {
-                average = z.Average();
-                squaredMeanDifferences.AddRange(from n in z
-                                                select (n - average) * (n - average));
-            }
-=======
                     meanOfSquaredDifferences =
                         (T)Convert.ChangeType((squaredMeanDifferences as List<long>)?.Average(), typeof(T));
 
@@ -95,7 +47,6 @@
                         typeof(T));
 
                     break;
->>>>>>> db8b2c8c
 
                 case IList<int> value when value.Count > 0:
                     average = value.Average();
@@ -107,65 +58,6 @@
                     meanOfSquaredDifferences =
                         (T)Convert.ChangeType((squaredMeanDifferences as List<int>)?.Average(), typeof(T));
 
-<<<<<<< HEAD
-        internal static double StandardDeviation(List<long> sequence)
-        {
-            var mean = sequence.Average();
-
-            var squaredMeanDifferences = from n in sequence
-                                         select (n - mean) * (n - mean);
-
-            var meanOfSquaredDifferences = squaredMeanDifferences.Average();
-
-            var standardDeviation = Math.Sqrt(meanOfSquaredDifferences);
-
-            return standardDeviation;
-        }
-
-        internal List<int> SlidingWindow(
-                    List<int> data,
-                    int kwidth,
-                    WindowType windowType)
-        {
-            if (kwidth < 1 || data.Count == 0)
-            {
-                return null;
-            }
-
-            var map = new Dictionary<int, int>(data.Count);
-            var window = new List<int> { data.Count - kwidth + 1 };
-            var bst = new SortedSet<int>();
-
-            for (int i = 0; i < data.Count; i++)
-            {
-                var visit = data[i];
-                bst.Add(visit);
-                map[visit] = i;
-
-                if (i < kwidth - 1)
-                {
-                    continue;
-                }
-
-                if (i >= kwidth && map[data[i - kwidth]] == (i - kwidth))
-                {
-                    int k = data[i - kwidth];
-                    bst.Remove(k);
-                    map.Remove(k);
-                }
-
-                if (windowType == WindowType.Max)
-                {
-                    window.Insert(i - kwidth + 1, bst.Max);
-                }
-                else
-                {
-                    window.Insert(i - kwidth + 1, bst.Min);
-                }
-            }
-
-            return window;
-=======
                     standardDeviation = (T)Convert.ChangeType(
                         Math.Sqrt(Convert.ToInt32(meanOfSquaredDifferences)),
                         typeof(T));
@@ -261,7 +153,6 @@
             }
 
             return windowList;
->>>>>>> db8b2c8c
         }
     }
 }