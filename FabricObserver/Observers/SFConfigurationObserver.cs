﻿// ------------------------------------------------------------
// Copyright (c) Microsoft Corporation. All rights reserved.
// Licensed under the MIT License (MIT). See License.txt in the repo root for license information.
// ------------------------------------------------------------

using System;
using System.Fabric.Health;
using System.Fabric.Query;
using System.IO;
using System.Text;
using System.Threading;
using System.Threading.Tasks;
using System.Xml;
using FabricObserver.Observers.Utilities;
using Microsoft.Win32;

namespace FabricObserver.Observers
{
    // This observer doesn't monitor or report health status.
    // It provides information about the currently installed Service Fabric runtime environment, apps, and services.
    // The output (a local file) is used by the FO API service to render an HTML page (http://localhost:5000/api/ObserverManager).
    public class SfConfigurationObserver : ObserverBase
    {
        // SF Reg Key Path.
        private const string SfWindowsRegistryPath = @"HKEY_LOCAL_MACHINE\SOFTWARE\Microsoft\Service Fabric";

        // Keys.
        private const string SfInfrastructureCompatibilityJsonPathRegistryName = "CompatibilityJsonPath";
        private const string SfInfrastructureEnableCircularTraceSessionRegistryName = "EnableCircularTraceSession";
        private const string SfInfrastructureBinRootRegistryName = "FabricBinRoot";
        private const string SfInfrastructureCodePathRegistryName = "FabricCodePath";
        private const string SfInfrastructureDataRootRegistryName = "FabricDataRoot";
        private const string SfInfrastructureLogRootRegistryName = "FabricLogRoot";
        private const string SfInfrastructureRootDirectoryRegistryName = "FabricRoot";
        private const string SfInfrastructureVersionRegistryName = "FabricVersion";
        private const string SfInfrastructureIsSfVolumeDiskServiceEnabledName = "IsSFVolumeDiskServiceEnabled";
        private const string SfInfrastructureEnableUnsupportedPreviewFeaturesName = "EnableUnsupportedPreviewFeatures";
        private const string SfInfrastructureNodeLastBootUpTime = "NodeLastBootUpTime";

        // Values.
        private string sFVersion;

        // Values.
        private string sFBinRoot;

        // Values.
        private string sFCodePath;

        // Values.
        private string sFDataRoot;

        // Values.
        private string sFLogRoot;

        // Values.
<<<<<<< HEAD
        private string sFRootDir;
=======
        public string SFRootDir { get; private set; }
>>>>>>> db8b2c8c

        // Values.
        private string sFNodeLastBootTime;

        // Values.
        private string sFCompatibilityJsonPath;
        private bool? sFVolumeDiskServiceEnabled;
        private bool? unsupportedPreviewFeaturesEnabled;
        private bool? sFEnableCircularTraceSession;

        /// <summary>
        /// Initializes a new instance of the <see cref="SfConfigurationObserver"/> class.
        /// </summary>
        public SfConfigurationObserver()
            : base(ObserverConstants.SfConfigurationObserverName)
        {
        }

        /// <inheritdoc/>
        public override async Task ObserveAsync(CancellationToken token)
        {
            // If set, this observer will only run during the supplied interval.
            // See Settings.xml, CertificateObserverConfiguration section, RunInterval parameter for an example.
            // This observer is only useful if you enable the web api for producing
            // an html page with a bunch of information that's easy to read in one go.
            if (!ObserverManager.ObserverWebAppDeployed
                || (this.RunInterval > TimeSpan.MinValue
                && DateTime.Now.Subtract(this.LastRunDateTime) < this.RunInterval))
            {
                return;
            }

            token.ThrowIfCancellationRequested();

            try
            {
                this.sFVersion = (string)Registry.GetValue(SfWindowsRegistryPath, SfInfrastructureVersionRegistryName, null);
                this.sFBinRoot = (string)Registry.GetValue(SfWindowsRegistryPath, SfInfrastructureBinRootRegistryName, null);
                this.sFCompatibilityJsonPath = (string)Registry.GetValue(SfWindowsRegistryPath, SfInfrastructureCompatibilityJsonPathRegistryName, null);
                this.sFCodePath = (string)Registry.GetValue(SfWindowsRegistryPath, SfInfrastructureCodePathRegistryName, null);
                this.sFDataRoot = (string)Registry.GetValue(SfWindowsRegistryPath, SfInfrastructureDataRootRegistryName, null);
                this.sFLogRoot = (string)Registry.GetValue(SfWindowsRegistryPath, SfInfrastructureLogRootRegistryName, null);
<<<<<<< HEAD
                this.sFRootDir = (string)Registry.GetValue(SfWindowsRegistryPath, SfInfrastructureRootDirectoryRegistryName, null);
=======
                this.SFRootDir = (string)Registry.GetValue(SfWindowsRegistryPath, SfInfrastructureRootDirectoryRegistryName, null);
>>>>>>> db8b2c8c
                this.sFEnableCircularTraceSession = Convert.ToBoolean(Registry.GetValue(SfWindowsRegistryPath, SfInfrastructureEnableCircularTraceSessionRegistryName, null));
                this.sFVolumeDiskServiceEnabled = Convert.ToBoolean(Registry.GetValue(SfWindowsRegistryPath, SfInfrastructureIsSfVolumeDiskServiceEnabledName, null));
                this.unsupportedPreviewFeaturesEnabled = Convert.ToBoolean(Registry.GetValue(SfWindowsRegistryPath, SfInfrastructureEnableUnsupportedPreviewFeaturesName, null));
                this.sFNodeLastBootTime = (string)Registry.GetValue(SfWindowsRegistryPath, SfInfrastructureNodeLastBootUpTime, null);
            }
            catch (ArgumentException ae)
            {
                this.HealthReporter.ReportFabricObserverServiceHealth(
                    this.FabricServiceContext.ServiceName.OriginalString,
                    this.ObserverName,
                    HealthState.Warning,
                    $"{this.NodeName} | Handled Exception, but failed to read registry value:\n{ae}");
            }
            catch (IOException ie)
            {
                this.HealthReporter.ReportFabricObserverServiceHealth(
                    this.FabricServiceContext.ServiceName.OriginalString,
                    this.ObserverName,
                    HealthState.Warning,
                    $"{this.NodeName} | Handled Exception, but failed to read registry value:\n {ie}");
            }
            catch (Exception e)
            {
                this.HealthReporter.ReportFabricObserverServiceHealth(
                    this.FabricServiceContext.ServiceName.OriginalString,
                    this.ObserverName,
                    HealthState.Warning,
                    $"this.NodeName | Unhandled Exception trying to read registry value:\n{e}");
                throw;
            }

            token.ThrowIfCancellationRequested();

            await this.ReportAsync(token).ConfigureAwait(true);

            this.LastRunDateTime = DateTime.Now;
        }

        private async Task<string> GetDeployedAppsInfoAsync(CancellationToken token)
        {
            token.ThrowIfCancellationRequested();

            ApplicationList appList = null;
            var sb = new StringBuilder();
            string clusterManifestXml = null;

            if (this.IsTestRun)
            {
                clusterManifestXml = File.ReadAllText(Path.Combine(Environment.CurrentDirectory, "clusterManifest.xml"));
            }
            else
            {
                try
                {
                    appList = await this.FabricClientInstance.QueryManager.GetApplicationListAsync().ConfigureAwait(true);
                    clusterManifestXml = await this.FabricClientInstance.ClusterManager.GetClusterManifestAsync(this.AsyncClusterOperationTimeoutSeconds, this.Token).ConfigureAwait(true);
                }
                catch (System.Fabric.FabricException)
                {
                }
                catch (TimeoutException)
                {
                }
            }

            token.ThrowIfCancellationRequested();

            XmlReader xreader = null;
            XmlDocument xdoc = null;
            XmlNamespaceManager nsmgr = null;
            StringReader sreader = null;
            string ret;

            try
            {
                if (clusterManifestXml != null)
                {
                    // Safe XML pattern - *Do not use LoadXml*.
                    xdoc = new XmlDocument { XmlResolver = null };
                    sreader = new StringReader(clusterManifestXml);
                    xreader = XmlReader.Create(sreader, new XmlReaderSettings() { XmlResolver = null });
                    xdoc.Load(xreader);

                    // Cluster Information.
                    nsmgr = new XmlNamespaceManager(xdoc.NameTable);
                    nsmgr.AddNamespace("sf", "http://schemas.microsoft.com/2011/01/fabric");

                    // Failover Manager.
                    var fMparameterNodes = xdoc.SelectNodes("//sf:Section[@Name='FailoverManager']//sf:Parameter", nsmgr);
<<<<<<< HEAD
                    sb.AppendLine("\nCluster Information:\n");

                    foreach (XmlNode node in fMparameterNodes)
                    {
                        token.ThrowIfCancellationRequested();

                        sb.AppendLine(node.Attributes.Item(0).Value + ": " + node.Attributes.Item(1).Value);
=======
                    _ = sb.AppendLine("\nCluster Information:\n");

                    if (fMparameterNodes != null)
                    {
                        foreach (XmlNode node in fMparameterNodes)
                        {
                            token.ThrowIfCancellationRequested();

                            _ = sb.AppendLine(node?.Attributes?.Item(0).Value + ": " + node?.Attributes?.Item(1).Value);
                        }
>>>>>>> db8b2c8c
                    }
                }

                token.ThrowIfCancellationRequested();

                // Node Information.
<<<<<<< HEAD
                sb.AppendLine($"\nNode Info:\n");
                sb.AppendLine($"Node Name: {this.NodeName}");
                sb.AppendLine($"Node Id: {this.FabricServiceContext.NodeContext.NodeId}");
                sb.AppendLine($"Node Instance Id: {this.FabricServiceContext.NodeContext.NodeInstanceId}");
                sb.AppendLine($"Node Type: {this.FabricServiceContext.NodeContext.NodeType}");
=======
                _ = sb.AppendLine("\nNode Info:\n");
                _ = sb.AppendLine($"Node Name: {this.NodeName}");
                _ = sb.AppendLine($"Node Id: {this.FabricServiceContext.NodeContext.NodeId}");
                _ = sb.AppendLine($"Node Instance Id: {this.FabricServiceContext.NodeContext.NodeInstanceId}");
                _ = sb.AppendLine($"Node Type: {this.FabricServiceContext.NodeContext.NodeType}");
>>>>>>> db8b2c8c
                var (lowPort, highPort) = NetworkUsage.TupleGetFabricApplicationPortRangeForNodeType(this.FabricServiceContext.NodeContext.NodeType, clusterManifestXml);

                if (lowPort > -1)
                {
<<<<<<< HEAD
                    sb.AppendLine($"Application Port Range: {lowPort} - {highPort}");
=======
                    _ = sb.AppendLine($"Application Port Range: {lowPort} - {highPort}");
>>>>>>> db8b2c8c
                }

                var infraNode = xdoc?.SelectSingleNode("//sf:Node", nsmgr);

                if (infraNode != null)
                {
                    _ = sb.AppendLine("Is Seed Node: " + infraNode.Attributes?["IsSeedNode"]?.Value);
                    _ = sb.AppendLine("Fault Domain: " + infraNode.Attributes?["FaultDomain"]?.Value);
                    _ = sb.AppendLine("Upgrade Domain: " + infraNode.Attributes?["UpgradeDomain"]?.Value);
                }

                token.ThrowIfCancellationRequested();

                if (!string.IsNullOrEmpty(this.sFNodeLastBootTime))
                {
                    _ = sb.AppendLine("Last Rebooted: " + this.sFNodeLastBootTime);
                }

                // Stop here for unit testing.
                if (this.IsTestRun)
                {
                    ret = sb.ToString();
                    _ = sb.Clear();

                    return ret;
                }

                // Application Info.
                if (appList != null)
                {
                    _ = sb.AppendLine("\nDeployed Apps:\n");

                    foreach (var app in appList)
                    {
                        token.ThrowIfCancellationRequested();

                        var appName = app.ApplicationName.OriginalString;
                        var appType = app.ApplicationTypeName;
                        var appVersion = app.ApplicationTypeVersion;
                        var healthState = app.HealthState.ToString();
                        var status = app.ApplicationStatus.ToString();

                        _ = sb.AppendLine("Application Name: " + appName);
                        _ = sb.AppendLine("Type: " + appType);
                        _ = sb.AppendLine("Version: " + appVersion);
                        _ = sb.AppendLine("Health state: " + healthState);
                        _ = sb.AppendLine("Status: " + status);

                        // Service(s).
<<<<<<< HEAD
                        sb.AppendLine("\n\tServices:");
=======
                        _ = sb.AppendLine("\n\tServices:");
>>>>>>> db8b2c8c
                        var serviceList = await this.FabricClientInstance.QueryManager.GetServiceListAsync(app.ApplicationName).ConfigureAwait(true);
                        var replicaList = await this.FabricClientInstance.QueryManager.GetDeployedReplicaListAsync(this.NodeName, app.ApplicationName).ConfigureAwait(true);

                        foreach (var service in serviceList)
                        {
                            var kind = service.ServiceKind.ToString();
                            var type = service.ServiceTypeName;
                            var serviceManifestVersion = service.ServiceManifestVersion;
                            var serviceName = service.ServiceName;
                            var serviceDescription = await this.FabricClientInstance.ServiceManager.GetServiceDescriptionAsync(serviceName).ConfigureAwait(true);
                            var processModel = serviceDescription.ServicePackageActivationMode.ToString();

                            foreach (var rep in replicaList)
                            {
                                if (service.ServiceName != rep.ServiceName)
                                {
                                    continue;
                                }

                                // Get established port count per service.
                                int procId = (int)rep.HostProcessId;
                                int ports = -1, ephemeralPorts = -1;

                                if (procId > -1)
                                {
                                    ports = NetworkUsage.GetActivePortCount(procId);
                                    ephemeralPorts = NetworkUsage.GetActiveEphemeralPortCount(procId);
                                }

<<<<<<< HEAD
                                sb.AppendLine("\tService Name: " + serviceName.OriginalString);
                                sb.AppendLine("\tTypeName: " + type);
                                sb.AppendLine("\tKind: " + kind);
                                sb.AppendLine("\tProcessModel: " + processModel);
                                sb.AppendLine("\tServiceManifest Version: " + serviceManifestVersion);
=======
                                _ = sb.AppendLine("\tService Name: " + serviceName.OriginalString);
                                _ = sb.AppendLine("\tTypeName: " + type);
                                _ = sb.AppendLine("\tKind: " + kind);
                                _ = sb.AppendLine("\tProcessModel: " + processModel);
                                _ = sb.AppendLine("\tServiceManifest Version: " + serviceManifestVersion);
>>>>>>> db8b2c8c

                                if (ports > -1)
                                {
                                    _ = sb.AppendLine("\tActive Ports: " + ports);
                                }

                                if (ephemeralPorts > -1)
                                {
                                    _ = sb.AppendLine("\tActive Ephemeral Ports: " + ephemeralPorts);
                                }

                                _ = sb.AppendLine();

                                // ETW.
                                if (this.IsEtwEnabled)
                                {
                                    Logger.EtwLogger?.Write(
                                        "FabricObserverDataEvent",
                                        new
                                        {
                                            Level = 0, // Info
                                            Node = this.NodeName,
                                            Observer = this.ObserverName,
                                            AppName = appName,
                                            AppType = appType,
                                            AppVersion = appVersion,
                                            AppHealthState = healthState,
                                            AppStatus = status,
                                            ServiceName = serviceName.OriginalString,
                                            ServiceTypeName = type,
                                            Kind = kind,
                                            ProcessModel = processModel,
                                            ServiceManifestVersion = serviceManifestVersion,
                                            ActivePorts = ports,
                                            EphemeralPorts = ephemeralPorts,
                                        });
                                }

                                break;
                            }
                        }
                    }
                }

                ret = sb.ToString();
                _ = sb.Clear();
            }
            finally
            {
                sreader?.Dispose();
                xreader?.Dispose();
            }

            return ret;
        }

        /// <inheritdoc/>
        public override async Task ReportAsync(CancellationToken token)
        {
            token.ThrowIfCancellationRequested();

            var sb = new StringBuilder();

            _ = sb.AppendLine("\nService Fabric information:\n");

            if (!string.IsNullOrEmpty(this.sFVersion))
            {
                _ = sb.AppendLine("Runtime Version: " + this.sFVersion);
            }

            if (this.sFBinRoot != null)
            {
                _ = sb.AppendLine("Fabric Bin root directory: " + this.sFBinRoot);
            }

            if (this.sFCodePath != null)
            {
                _ = sb.AppendLine("Fabric Code Path: " + this.sFCodePath);
            }

            if (!string.IsNullOrEmpty(this.sFDataRoot))
            {
                _ = sb.AppendLine("Data root directory: " + this.sFDataRoot);
            }

            if (!string.IsNullOrEmpty(this.sFLogRoot))
            {
                _ = sb.AppendLine("Log root directory: " + this.sFLogRoot);
            }

            if (this.sFVolumeDiskServiceEnabled != null)
            {
                _ = sb.AppendLine("Volume Disk Service Enabled: " + this.sFVolumeDiskServiceEnabled);
            }

            if (this.unsupportedPreviewFeaturesEnabled != null)
            {
                _ = sb.AppendLine("Unsupported Preview Features Enabled: " + this.unsupportedPreviewFeaturesEnabled);
            }

            if (this.sFCompatibilityJsonPath != null)
            {
                _ = sb.AppendLine("Compatibility Json path: " + this.sFCompatibilityJsonPath);
            }

            if (this.sFEnableCircularTraceSession != null)
            {
                _ = sb.AppendLine("Enable Circular trace session: " + this.sFEnableCircularTraceSession);
            }

            _ = sb.Append(await this.GetDeployedAppsInfoAsync(token).ConfigureAwait(true));
            _ = sb.AppendLine();

            token.ThrowIfCancellationRequested();

            var logPath = Path.Combine(this.ObserverLogger.LogFolderBasePath, "SFInfraInfo.txt");

            // This file is used by the web application (ObserverWebApi).
            if (!this.ObserverLogger.TryWriteLogFile(logPath, sb.ToString()))
            {
                this.HealthReporter.ReportFabricObserverServiceHealth(
                    this.FabricServiceContext.ServiceName.OriginalString,
                    this.ObserverName,
                    HealthState.Warning,
                    "Unable to create SFInfraInfo.txt file.");
            }

            _ = sb.Clear();
        }
    }
}<|MERGE_RESOLUTION|>--- conflicted
+++ resolved
@@ -53,11 +53,7 @@
         private string sFLogRoot;
 
         // Values.
-<<<<<<< HEAD
-        private string sFRootDir;
-=======
         public string SFRootDir { get; private set; }
->>>>>>> db8b2c8c
 
         // Values.
         private string sFNodeLastBootTime;
@@ -100,11 +96,7 @@
                 this.sFCodePath = (string)Registry.GetValue(SfWindowsRegistryPath, SfInfrastructureCodePathRegistryName, null);
                 this.sFDataRoot = (string)Registry.GetValue(SfWindowsRegistryPath, SfInfrastructureDataRootRegistryName, null);
                 this.sFLogRoot = (string)Registry.GetValue(SfWindowsRegistryPath, SfInfrastructureLogRootRegistryName, null);
-<<<<<<< HEAD
-                this.sFRootDir = (string)Registry.GetValue(SfWindowsRegistryPath, SfInfrastructureRootDirectoryRegistryName, null);
-=======
                 this.SFRootDir = (string)Registry.GetValue(SfWindowsRegistryPath, SfInfrastructureRootDirectoryRegistryName, null);
->>>>>>> db8b2c8c
                 this.sFEnableCircularTraceSession = Convert.ToBoolean(Registry.GetValue(SfWindowsRegistryPath, SfInfrastructureEnableCircularTraceSessionRegistryName, null));
                 this.sFVolumeDiskServiceEnabled = Convert.ToBoolean(Registry.GetValue(SfWindowsRegistryPath, SfInfrastructureIsSfVolumeDiskServiceEnabledName, null));
                 this.unsupportedPreviewFeaturesEnabled = Convert.ToBoolean(Registry.GetValue(SfWindowsRegistryPath, SfInfrastructureEnableUnsupportedPreviewFeaturesName, null));
@@ -194,15 +186,6 @@
 
                     // Failover Manager.
                     var fMparameterNodes = xdoc.SelectNodes("//sf:Section[@Name='FailoverManager']//sf:Parameter", nsmgr);
-<<<<<<< HEAD
-                    sb.AppendLine("\nCluster Information:\n");
-
-                    foreach (XmlNode node in fMparameterNodes)
-                    {
-                        token.ThrowIfCancellationRequested();
-
-                        sb.AppendLine(node.Attributes.Item(0).Value + ": " + node.Attributes.Item(1).Value);
-=======
                     _ = sb.AppendLine("\nCluster Information:\n");
 
                     if (fMparameterNodes != null)
@@ -213,35 +196,22 @@
 
                             _ = sb.AppendLine(node?.Attributes?.Item(0).Value + ": " + node?.Attributes?.Item(1).Value);
                         }
->>>>>>> db8b2c8c
                     }
                 }
 
                 token.ThrowIfCancellationRequested();
 
                 // Node Information.
-<<<<<<< HEAD
-                sb.AppendLine($"\nNode Info:\n");
-                sb.AppendLine($"Node Name: {this.NodeName}");
-                sb.AppendLine($"Node Id: {this.FabricServiceContext.NodeContext.NodeId}");
-                sb.AppendLine($"Node Instance Id: {this.FabricServiceContext.NodeContext.NodeInstanceId}");
-                sb.AppendLine($"Node Type: {this.FabricServiceContext.NodeContext.NodeType}");
-=======
                 _ = sb.AppendLine("\nNode Info:\n");
                 _ = sb.AppendLine($"Node Name: {this.NodeName}");
                 _ = sb.AppendLine($"Node Id: {this.FabricServiceContext.NodeContext.NodeId}");
                 _ = sb.AppendLine($"Node Instance Id: {this.FabricServiceContext.NodeContext.NodeInstanceId}");
                 _ = sb.AppendLine($"Node Type: {this.FabricServiceContext.NodeContext.NodeType}");
->>>>>>> db8b2c8c
                 var (lowPort, highPort) = NetworkUsage.TupleGetFabricApplicationPortRangeForNodeType(this.FabricServiceContext.NodeContext.NodeType, clusterManifestXml);
 
                 if (lowPort > -1)
                 {
-<<<<<<< HEAD
-                    sb.AppendLine($"Application Port Range: {lowPort} - {highPort}");
-=======
                     _ = sb.AppendLine($"Application Port Range: {lowPort} - {highPort}");
->>>>>>> db8b2c8c
                 }
 
                 var infraNode = xdoc?.SelectSingleNode("//sf:Node", nsmgr);
@@ -291,11 +261,7 @@
                         _ = sb.AppendLine("Status: " + status);
 
                         // Service(s).
-<<<<<<< HEAD
-                        sb.AppendLine("\n\tServices:");
-=======
                         _ = sb.AppendLine("\n\tServices:");
->>>>>>> db8b2c8c
                         var serviceList = await this.FabricClientInstance.QueryManager.GetServiceListAsync(app.ApplicationName).ConfigureAwait(true);
                         var replicaList = await this.FabricClientInstance.QueryManager.GetDeployedReplicaListAsync(this.NodeName, app.ApplicationName).ConfigureAwait(true);
 
@@ -325,19 +291,11 @@
                                     ephemeralPorts = NetworkUsage.GetActiveEphemeralPortCount(procId);
                                 }
 
-<<<<<<< HEAD
-                                sb.AppendLine("\tService Name: " + serviceName.OriginalString);
-                                sb.AppendLine("\tTypeName: " + type);
-                                sb.AppendLine("\tKind: " + kind);
-                                sb.AppendLine("\tProcessModel: " + processModel);
-                                sb.AppendLine("\tServiceManifest Version: " + serviceManifestVersion);
-=======
                                 _ = sb.AppendLine("\tService Name: " + serviceName.OriginalString);
                                 _ = sb.AppendLine("\tTypeName: " + type);
                                 _ = sb.AppendLine("\tKind: " + kind);
                                 _ = sb.AppendLine("\tProcessModel: " + processModel);
                                 _ = sb.AppendLine("\tServiceManifest Version: " + serviceManifestVersion);
->>>>>>> db8b2c8c
 
                                 if (ports > -1)
                                 {
