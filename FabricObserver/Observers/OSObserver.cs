﻿// ------------------------------------------------------------
// Copyright (c) Microsoft Corporation. All rights reserved.
// Licensed under the MIT License (MIT). See License.txt in the repo root for license information.
// ------------------------------------------------------------

using System;
using System.Fabric;
using System.Fabric.Health;
using System.IO;
using System.Linq;
using System.Management;
using System.Text;
using System.Threading;
using System.Threading.Tasks;
using FabricObserver.Observers.Utilities;
using FabricObserver.Observers.Utilities.Telemetry;
using HealthReport = FabricObserver.Observers.Utilities.HealthReport;

namespace FabricObserver.Observers
{
    // This observer monitors OS health state and provides static and dynamic OS level information.
    // This observer is not configurable. It will signal infinite TTL Ok Health Reports that will show up
    // under node details in SFX as well as emit ETW events.
    // If FabricObserverWebApi is installed, the output includes a local file that is used
    // by the API service and returns Hardware/OS info as HTML (http://localhost:5000/api/ObserverManager).
    public class OsObserver : ObserverBase
    {
        private string osReport;
        private string osStatus;
        private int totalVisibleMemoryGb = -1;

        public string TestManifestPath { get; set; }

        /// <summary>
        /// Initializes a new instance of the <see cref="OsObserver"/> class.
        /// </summary>
        public OsObserver()
            : base(ObserverConstants.OsObserverName)
        {
        }

        /// <inheritdoc/>
        public override async Task ObserveAsync(CancellationToken token)
        {
            // If set, this observer will only run during the supplied interval.
            // See Settings.xml, CertificateObserverConfiguration section, RunInterval parameter for an example.
            if (this.RunInterval > TimeSpan.MinValue
                && DateTime.Now.Subtract(this.LastRunDateTime) < this.RunInterval)
            {
                return;
            }

            this.GetComputerInfo(token);
            await this.ReportAsync(token).ConfigureAwait(true);
            this.LastRunDateTime = DateTime.Now;
        }

        /// <inheritdoc/>
        public override Task ReportAsync(CancellationToken token)
        {
            try
            {
                token.ThrowIfCancellationRequested();

                // OS Health.
                if (this.osStatus != null &&
                    this.osStatus.ToUpper() != "OK")
                {
                    string healthMessage = $"OS reporting unhealthy: {this.osStatus}";
                    var healthReport = new HealthReport
                    {
                        Observer = this.ObserverName,
                        NodeName = this.NodeName,
                        HealthMessage = healthMessage,
                        State = HealthState.Error,
                        HealthReportTimeToLive = this.SetHealthReportTimeToLive(),
                    };

                    this.HealthReporter.ReportHealthToServiceFabric(healthReport);

                    // This means this observer created a Warning or Error SF Health Report
                    this.HasActiveFabricErrorOrWarning = true;

                    // Send Health Report as Telemetry (perhaps it signals an Alert from App Insights, for example.).
<<<<<<< HEAD
                    if (this.IsTelemetryEnabled)
                    {
                        _ = this.ObserverTelemetryClient?.ReportHealthAsync(
                        HealthScope.Application,
                        FabricRuntime.GetActivationContext().ApplicationName,
                        HealthState.Error,
                        $"{this.NodeName} - OS reporting unhealthy: {this.osStatus}",
                        this.ObserverName,
                        this.Token);
=======
                    if (this.IsTelemetryProviderEnabled)
                    {
                        _ = this.TelemetryClient?.ReportHealthAsync(
                            HealthScope.Application,
                            FabricRuntime.GetActivationContext().ApplicationName,
                            HealthState.Error,
                            $"{this.NodeName} - OS reporting unhealthy: {this.osStatus}",
                            this.ObserverName,
                            this.Token);
>>>>>>> db8b2c8c
                    }
                }
                else if (this.HasActiveFabricErrorOrWarning &&
                         this.osStatus != null &&
                         this.osStatus.ToUpper() == "OK")
                {
                    // Clear Error or Warning with an OK Health Report.
                    string healthMessage = $"OS reporting healthy: {this.osStatus}";
                    var healthReport = new HealthReport
                    {
                        Observer = this.ObserverName,
                        NodeName = this.NodeName,
                        HealthMessage = healthMessage,
                        State = HealthState.Ok,
                        HealthReportTimeToLive = default(TimeSpan),
                    };

                    this.HealthReporter.ReportHealthToServiceFabric(healthReport);

                    // Reset internal health state.
                    this.HasActiveFabricErrorOrWarning = false;
                }

                if (ObserverManager.ObserverWebAppDeployed)
                {
                    var logPath = Path.Combine(this.ObserverLogger.LogFolderBasePath, "SysInfo.txt");

                    // This file is used by the web application (log reader.).
                    if (!this.ObserverLogger.TryWriteLogFile(logPath, $"Last updated on {DateTime.UtcNow.ToString("M/d/yyyy HH:mm:ss")} UTC<br/>{this.osReport}"))
                    {
                        this.HealthReporter.ReportFabricObserverServiceHealth(
                            this.FabricServiceContext.ServiceName.OriginalString,
                            this.ObserverName,
                            HealthState.Warning,
                            "Unable to create SysInfo.txt file.");
                    }
                }

                var report = new HealthReport
                {
                    Observer = this.ObserverName,
                    HealthMessage = this.osReport,
                    State = HealthState.Ok,
                    NodeName = this.NodeName,
                    HealthReportTimeToLive = this.SetHealthReportTimeToLive(),
                };

                this.HealthReporter.ReportHealthToServiceFabric(report);

                return Task.CompletedTask;
            }
            catch (Exception e)
            {
                this.HealthReporter.ReportFabricObserverServiceHealth(
                    this.FabricServiceContext.ServiceName.OriginalString,
                    this.ObserverName,
                    HealthState.Error,
                    $"Unhandled exception processing OS information: {e.Message}: \n {e.StackTrace}");
                throw;
            }
        }

        private static string GetWindowsHotFixes(CancellationToken token, bool generateUrl = true)
        {
            ManagementObjectSearcher searcher = null;
            ManagementObjectCollection results = null;
            string ret = string.Empty;
            token.ThrowIfCancellationRequested();

            try
            {
                searcher = new ManagementObjectSearcher("SELECT * FROM Win32_QuickFixEngineering");
                results = searcher.Get();

                if (results.Count < 1)
                {
                    return string.Empty;
                }

                var resultsOrdered = results.Cast<ManagementObject>()
                                            .OrderByDescending(obj => DateTime.Parse(obj["InstalledOn"]?.ToString()));

                var sb = new StringBuilder();

                foreach (var obj in resultsOrdered)
                {
                    token.ThrowIfCancellationRequested();

                    _ = generateUrl ? sb.AppendFormat(
                        "<a href=\"{0}\" target=\"_blank\">{1}</a>   {2}",
                        obj["Caption"],
                        obj["HotFixID"],
                        obj["InstalledOn"]) : sb.AppendFormat("{0}", obj["HotFixID"]);

                    _ = sb.AppendLine();
                }

                ret = sb.ToString().Trim();
                _ = sb.Clear();
            }
            catch (ArgumentException)
            {
            }
            catch (FormatException)
            {
            }
            catch (InvalidCastException)
            {
            }
            catch (ManagementException)
            {
            }
            catch (NullReferenceException)
            {
            }
            finally
            {
                results?.Dispose();
                searcher?.Dispose();
            }

            return ret;
        }

        private void GetComputerInfo(CancellationToken token)
        {
            ManagementObjectSearcher win32OsInfo = null;
            ManagementObjectCollection results = null;

            var sb = new StringBuilder();
            var diskUsage = new DiskUsage();

            string osName = string.Empty;
            string osVersion = string.Empty;
            int numProcs = 0;
            string lastBootTime = string.Empty;
            string installDate = string.Empty;
            int logicalProcessorCount = Environment.ProcessorCount;
            int totalVirtualMem = 0;
            string osLang = string.Empty;
            double freePhysicalMem = 0;
            double freeVirtualMem = 0;

            try
            {
                win32OsInfo = new ManagementObjectSearcher("SELECT Caption,Version,Status,OSLanguage,NumberOfProcesses,FreePhysicalMemory,FreeVirtualMemory,TotalVirtualMemorySize,TotalVisibleMemorySize,InstallDate,LastBootUpTime FROM Win32_OperatingSystem");
                results = win32OsInfo.Get();

                foreach (var prop in results)
                {
                    token.ThrowIfCancellationRequested();

                    foreach (var p in prop.Properties)
                    {
                        token.ThrowIfCancellationRequested();

                        string name = p.Name;
                        string value = p.Value.ToString();

                        if (string.IsNullOrEmpty(name) || string.IsNullOrEmpty(value))
                        {
                            continue;
                        }

                        switch (name.ToLower())
                        {
                            case "caption":
                                osName = value;
                                break;
                            case "numberofprocesses":
                                // Number of running processes
                                _ = int.TryParse(value, out numProcs);
                                break;
                            case "status":
                                this.osStatus = value;
                                break;
                            case "oslanguage":
                                osLang = value;
                                break;
                            case "version":
                                osVersion = value;
                                break;
                            default:
                            {
                                if (name.ToLower().Contains("bootuptime"))
                                {
                                    value = ManagementDateTimeConverter.ToDateTime(value).ToUniversalTime().ToString("o");
                                    lastBootTime = value;
                                }
                                else if (name.ToLower().Contains("date"))
                                {
                                    value = ManagementDateTimeConverter.ToDateTime(value).ToUniversalTime().ToString("o");
                                    installDate = value;
                                }
                                else if (name.ToLower().Contains("memory"))
                                {
                                    // For output.
                                    int i = int.Parse(value) / 1024 / 1024;

                                    // TotalVisible only needs to be set once.
                                    if (name.ToLower().Contains("totalvisible"))
                                    {
                                        this.totalVisibleMemoryGb = i;
                                    }
                                    else if (name.ToLower().Contains("totalvirtual"))
                                    {
<<<<<<< HEAD
                                        totalVirtMem = i;
=======
                                        totalVirtualMem = i;
>>>>>>> db8b2c8c
                                    }
                                    else if (name.ToLower().Contains("freephysical"))
                                    {
                                        _ = double.TryParse(value, out freePhysicalMem);
                                    }
                                    else if (name.ToLower().Contains("freevirtual"))
                                    {
                                        _ = double.TryParse(value, out freeVirtualMem);
                                    }
                                }

                                break;
                            }
                        }
                    }
                }

                // Active, bound ports.
<<<<<<< HEAD
                activePorts = NetworkUsage.GetActivePortCount();

                // Active, ephemeral ports.
                activeEphemeralPorts = NetworkUsage.GetActiveEphemeralPortCount();
                var dynamicPortRange = NetworkUsage.TupleGetDynamicPortRange();
                string clusterManifestXml = null;
=======
                var activePorts = NetworkUsage.GetActivePortCount();

                // Active, ephemeral ports.
                var activeEphemeralPorts = NetworkUsage.GetActiveEphemeralPortCount();
                var (lowPortOs, highPortOs) = NetworkUsage.TupleGetDynamicPortRange();
>>>>>>> db8b2c8c
                string osEphemeralPortRange = string.Empty;
                var fabricAppPortRange = string.Empty;

<<<<<<< HEAD
                clusterManifestXml = this.IsTestRun ? File.ReadAllText(this.TestManifestPath) : this.FabricClientInstance.ClusterManager.GetClusterManifestAsync(this.AsyncClusterOperationTimeoutSeconds, this.Token).GetAwaiter().GetResult();

                var (lowPort, highPort) = NetworkUsage.TupleGetFabricApplicationPortRangeForNodeType(this.FabricServiceContext.NodeContext.NodeType, clusterManifestXml);
                int firewalls = NetworkUsage.GetActiveFirewallRulesCount();

                // OS info.
                sb.AppendLine("OS Information:\r\n");
                sb.AppendLine($"Name: {osName}");
                sb.AppendLine($"Version: {osVersion}");
                sb.AppendLine($"InstallDate: {installDate}");
                sb.AppendLine($"LastBootUpTime*: {lastBootTime}");
                sb.AppendLine($"OSLanguage: {osLang}");
                sb.AppendLine($"OSHealthStatus*: {this.osStatus}");
                sb.AppendLine($"NumberOfProcesses*: {numProcs}");

                if (dynamicPortRange.LowPort > -1)
                {
                    osEphemeralPortRange = $"{dynamicPortRange.LowPort} - {dynamicPortRange.HighPort}";
                    sb.AppendLine($"WindowsEphemeralTCPPortRange: {osEphemeralPortRange} (Active*: {activeEphemeralPorts})");
                }

                if (lowPort > -1)
                {
                    fabricAppPortRange = $"{lowPort} - {highPort}";
                    sb.AppendLine($"FabricApplicationTCPPortRange: {fabricAppPortRange}");
=======
                var clusterManifestXml = this.IsTestRun ? File.ReadAllText(this.TestManifestPath) : this.FabricClientInstance.ClusterManager.GetClusterManifestAsync(this.AsyncClusterOperationTimeoutSeconds, this.Token).GetAwaiter().GetResult();

                var (lowPortApp, highPortApp) = NetworkUsage.TupleGetFabricApplicationPortRangeForNodeType(this.FabricServiceContext.NodeContext.NodeType, clusterManifestXml);
                int firewalls = NetworkUsage.GetActiveFirewallRulesCount();

                // OS info.
                _ = sb.AppendLine("OS Information:\r\n");
                _ = sb.AppendLine($"Name: {osName}");
                _ = sb.AppendLine($"Version: {osVersion}");
                _ = sb.AppendLine($"InstallDate: {installDate}");
                _ = sb.AppendLine($"LastBootUpTime*: {lastBootTime}");
                _ = sb.AppendLine($"OSLanguage: {osLang}");
                _ = sb.AppendLine($"OSHealthStatus*: {this.osStatus}");
                _ = sb.AppendLine($"NumberOfProcesses*: {numProcs}");

                if (lowPortOs > -1)
                {
                    osEphemeralPortRange = $"{lowPortOs} - {highPortOs}";
                    _ = sb.AppendLine($"WindowsEphemeralTCPPortRange: {osEphemeralPortRange} (Active*: {activeEphemeralPorts})");
                }

                if (lowPortApp > -1)
                {
                    fabricAppPortRange = $"{lowPortApp} - {highPortApp}";
                    _ = sb.AppendLine($"FabricApplicationTCPPortRange: {fabricAppPortRange}");
>>>>>>> db8b2c8c
                }

                if (firewalls > -1)
                {
                    _ = sb.AppendLine($"ActiveFirewallRules*: {firewalls}");
                }

                if (activePorts > -1)
                {
                    _ = sb.AppendLine($"TotalActiveTCPPorts*: {activePorts}");
                }

                // Hardware info.
                // Proc/Mem
<<<<<<< HEAD
                sb.AppendLine("\r\nHardware Information:\r\n");
                sb.AppendLine($"LogicalProcessorCount: {logicalProcessorCount}");
                sb.AppendLine($"TotalVirtualMemorySize: {totalVirtMem} GB");
                sb.AppendLine($"TotalVisibleMemorySize: {this.totalVisibleMemoryGb} GB");
                sb.AppendLine($"FreePhysicalMemory*: {Math.Round(freePhysicalMem / 1024 / 1024, 2)} GB");
                sb.AppendLine($"FreeVirtualMemory*: {Math.Round(freeVirtualMem / 1024 / 1024, 2)} GB");

                // Disk
                var drivesInformationTuple = diskUsage.GetCurrentDiskSpaceTotalAndUsedPercentAllDrives(SizeUnit.Gigabytes);
                logicalDriveCount = drivesInformationTuple.Count;
=======
                _ = sb.AppendLine("\r\nHardware Information:\r\n");
                _ = sb.AppendLine($"LogicalProcessorCount: {logicalProcessorCount}");
                _ = sb.AppendLine($"TotalVirtualMemorySize: {totalVirtualMem} GB");
                _ = sb.AppendLine($"TotalVisibleMemorySize: {this.totalVisibleMemoryGb} GB");
                _ = sb.AppendLine($"FreePhysicalMemory*: {Math.Round(freePhysicalMem / 1024 / 1024, 2)} GB");
                _ = sb.AppendLine($"FreeVirtualMemory*: {Math.Round(freeVirtualMem / 1024 / 1024, 2)} GB");

                // Disk
                var drivesInformationTuple = diskUsage.GetCurrentDiskSpaceTotalAndUsedPercentAllDrives(SizeUnit.Gigabytes);
                var logicalDriveCount = drivesInformationTuple.Count;
>>>>>>> db8b2c8c

                _ = sb.AppendLine($"LogicalDriveCount: {logicalDriveCount}");

                foreach (var (driveName, diskSize, percentConsumed) in drivesInformationTuple)
                {
                    string systemDrv = "Data";

                    if (Environment.SystemDirectory.Substring(0, 1) == driveName)
                    {
                        systemDrv = "System";
                    }

<<<<<<< HEAD
                    sb.AppendLine($"Drive {driveName} ({systemDrv}) Size: {diskSize} GB");
                    sb.AppendLine($"Drive {driveName} ({systemDrv}) Consumed*: {percentConsumed}%");
=======
                    _ = sb.AppendLine($"Drive {driveName} ({systemDrv}) Size: {diskSize} GB");
                    _ = sb.AppendLine($"Drive {driveName} ({systemDrv}) Consumed*: {percentConsumed}%");
>>>>>>> db8b2c8c
                }

                string osHotFixes = GetWindowsHotFixes(token);

                if (!string.IsNullOrEmpty(osHotFixes))
                {
                    _ = sb.AppendLine($"\nWindows Patches/Hot Fixes*:\n\n{osHotFixes}");
                }

                // Dynamic info qualifier (*)
                _ = sb.AppendLine($"\n* Dynamic data.");

                this.osReport = sb.ToString();

                // ETW.
                if (this.IsEtwEnabled)
                {
                    Logger.EtwLogger?.Write(
                        $"FabricObserverDataEvent",
                        new
                        {
                            Level = 0, // Info
                            Node = this.NodeName,
                            Observer = this.ObserverName,
                            OS = osName,
                            OSVersion = osVersion,
                            OSInstallDate = installDate,
                            LastBootUpTime = lastBootTime,
                            TotalMemorySizeGB = this.totalVisibleMemoryGb,
                            LogicalProcessorCount = logicalProcessorCount,
                            LogicalDriveCount = logicalDriveCount,
                            NumberOfRunningProcesses = numProcs,
                            ActiveFirewallRules = firewalls,
                            ActivePorts = activePorts,
                            ActiveEphemeralPorts = activeEphemeralPorts,
                            WindowsDynamicPortRange = osEphemeralPortRange,
                            FabricAppPortRange = fabricAppPortRange,
                            HotFixes = GetWindowsHotFixes(token, false).Replace("\r\n", ", ").TrimEnd(','),
                        });
                }
            }
            catch (ManagementException)
            {
            }
            catch (Exception e)
            {
                this.HealthReporter.ReportFabricObserverServiceHealth(
                    this.FabricServiceContext.ServiceName.OriginalString,
                    this.ObserverName,
                    HealthState.Error,
                    $"Unhandled exception processing OS information: {e.Message}: \n {e.StackTrace}");

                throw;
            }
            finally
            {
                results?.Dispose();
                win32OsInfo?.Dispose();
                diskUsage?.Dispose();
                _ = sb.Clear();
            }
        }
    }
}<|MERGE_RESOLUTION|>--- conflicted
+++ resolved
@@ -82,17 +82,6 @@
                     this.HasActiveFabricErrorOrWarning = true;
 
                     // Send Health Report as Telemetry (perhaps it signals an Alert from App Insights, for example.).
-<<<<<<< HEAD
-                    if (this.IsTelemetryEnabled)
-                    {
-                        _ = this.ObserverTelemetryClient?.ReportHealthAsync(
-                        HealthScope.Application,
-                        FabricRuntime.GetActivationContext().ApplicationName,
-                        HealthState.Error,
-                        $"{this.NodeName} - OS reporting unhealthy: {this.osStatus}",
-                        this.ObserverName,
-                        this.Token);
-=======
                     if (this.IsTelemetryProviderEnabled)
                     {
                         _ = this.TelemetryClient?.ReportHealthAsync(
@@ -102,7 +91,6 @@
                             $"{this.NodeName} - OS reporting unhealthy: {this.osStatus}",
                             this.ObserverName,
                             this.Token);
->>>>>>> db8b2c8c
                     }
                 }
                 else if (this.HasActiveFabricErrorOrWarning &&
@@ -309,11 +297,7 @@
                                     }
                                     else if (name.ToLower().Contains("totalvirtual"))
                                     {
-<<<<<<< HEAD
-                                        totalVirtMem = i;
-=======
                                         totalVirtualMem = i;
->>>>>>> db8b2c8c
                                     }
                                     else if (name.ToLower().Contains("freephysical"))
                                     {
@@ -332,50 +316,14 @@
                 }
 
                 // Active, bound ports.
-<<<<<<< HEAD
-                activePorts = NetworkUsage.GetActivePortCount();
-
-                // Active, ephemeral ports.
-                activeEphemeralPorts = NetworkUsage.GetActiveEphemeralPortCount();
-                var dynamicPortRange = NetworkUsage.TupleGetDynamicPortRange();
-                string clusterManifestXml = null;
-=======
                 var activePorts = NetworkUsage.GetActivePortCount();
 
                 // Active, ephemeral ports.
                 var activeEphemeralPorts = NetworkUsage.GetActiveEphemeralPortCount();
                 var (lowPortOs, highPortOs) = NetworkUsage.TupleGetDynamicPortRange();
->>>>>>> db8b2c8c
                 string osEphemeralPortRange = string.Empty;
                 var fabricAppPortRange = string.Empty;
 
-<<<<<<< HEAD
-                clusterManifestXml = this.IsTestRun ? File.ReadAllText(this.TestManifestPath) : this.FabricClientInstance.ClusterManager.GetClusterManifestAsync(this.AsyncClusterOperationTimeoutSeconds, this.Token).GetAwaiter().GetResult();
-
-                var (lowPort, highPort) = NetworkUsage.TupleGetFabricApplicationPortRangeForNodeType(this.FabricServiceContext.NodeContext.NodeType, clusterManifestXml);
-                int firewalls = NetworkUsage.GetActiveFirewallRulesCount();
-
-                // OS info.
-                sb.AppendLine("OS Information:\r\n");
-                sb.AppendLine($"Name: {osName}");
-                sb.AppendLine($"Version: {osVersion}");
-                sb.AppendLine($"InstallDate: {installDate}");
-                sb.AppendLine($"LastBootUpTime*: {lastBootTime}");
-                sb.AppendLine($"OSLanguage: {osLang}");
-                sb.AppendLine($"OSHealthStatus*: {this.osStatus}");
-                sb.AppendLine($"NumberOfProcesses*: {numProcs}");
-
-                if (dynamicPortRange.LowPort > -1)
-                {
-                    osEphemeralPortRange = $"{dynamicPortRange.LowPort} - {dynamicPortRange.HighPort}";
-                    sb.AppendLine($"WindowsEphemeralTCPPortRange: {osEphemeralPortRange} (Active*: {activeEphemeralPorts})");
-                }
-
-                if (lowPort > -1)
-                {
-                    fabricAppPortRange = $"{lowPort} - {highPort}";
-                    sb.AppendLine($"FabricApplicationTCPPortRange: {fabricAppPortRange}");
-=======
                 var clusterManifestXml = this.IsTestRun ? File.ReadAllText(this.TestManifestPath) : this.FabricClientInstance.ClusterManager.GetClusterManifestAsync(this.AsyncClusterOperationTimeoutSeconds, this.Token).GetAwaiter().GetResult();
 
                 var (lowPortApp, highPortApp) = NetworkUsage.TupleGetFabricApplicationPortRangeForNodeType(this.FabricServiceContext.NodeContext.NodeType, clusterManifestXml);
@@ -401,7 +349,6 @@
                 {
                     fabricAppPortRange = $"{lowPortApp} - {highPortApp}";
                     _ = sb.AppendLine($"FabricApplicationTCPPortRange: {fabricAppPortRange}");
->>>>>>> db8b2c8c
                 }
 
                 if (firewalls > -1)
@@ -416,18 +363,6 @@
 
                 // Hardware info.
                 // Proc/Mem
-<<<<<<< HEAD
-                sb.AppendLine("\r\nHardware Information:\r\n");
-                sb.AppendLine($"LogicalProcessorCount: {logicalProcessorCount}");
-                sb.AppendLine($"TotalVirtualMemorySize: {totalVirtMem} GB");
-                sb.AppendLine($"TotalVisibleMemorySize: {this.totalVisibleMemoryGb} GB");
-                sb.AppendLine($"FreePhysicalMemory*: {Math.Round(freePhysicalMem / 1024 / 1024, 2)} GB");
-                sb.AppendLine($"FreeVirtualMemory*: {Math.Round(freeVirtualMem / 1024 / 1024, 2)} GB");
-
-                // Disk
-                var drivesInformationTuple = diskUsage.GetCurrentDiskSpaceTotalAndUsedPercentAllDrives(SizeUnit.Gigabytes);
-                logicalDriveCount = drivesInformationTuple.Count;
-=======
                 _ = sb.AppendLine("\r\nHardware Information:\r\n");
                 _ = sb.AppendLine($"LogicalProcessorCount: {logicalProcessorCount}");
                 _ = sb.AppendLine($"TotalVirtualMemorySize: {totalVirtualMem} GB");
@@ -438,7 +373,6 @@
                 // Disk
                 var drivesInformationTuple = diskUsage.GetCurrentDiskSpaceTotalAndUsedPercentAllDrives(SizeUnit.Gigabytes);
                 var logicalDriveCount = drivesInformationTuple.Count;
->>>>>>> db8b2c8c
 
                 _ = sb.AppendLine($"LogicalDriveCount: {logicalDriveCount}");
 
@@ -451,13 +385,8 @@
                         systemDrv = "System";
                     }
 
-<<<<<<< HEAD
-                    sb.AppendLine($"Drive {driveName} ({systemDrv}) Size: {diskSize} GB");
-                    sb.AppendLine($"Drive {driveName} ({systemDrv}) Consumed*: {percentConsumed}%");
-=======
                     _ = sb.AppendLine($"Drive {driveName} ({systemDrv}) Size: {diskSize} GB");
                     _ = sb.AppendLine($"Drive {driveName} ({systemDrv}) Consumed*: {percentConsumed}%");
->>>>>>> db8b2c8c
                 }
 
                 string osHotFixes = GetWindowsHotFixes(token);
